import pathlib
import re
import sys
import os
import shlex
import platform

from typing import List

import skbuild

__dir__ = pathlib.Path(__file__).resolve().parent


def get_file(file: pathlib.Path) -> str:
    """Extract all lines from a file."""
    with open(file, "r") as f:
        return f.read()


def get_version(version_file: pathlib.Path) -> str:
    """Extract version from the Ecole VERSION file according to PEP440."""
    lines = get_file(version_file)
    major = re.search(r"VERSION_MAJOR\s+(\d+)", lines).group(1)
    minor = re.search(r"VERSION_MINOR\s+(\d+)", lines).group(1)
    patch = re.search(r"VERSION_PATCH\s+(\d+)", lines).group(1)
    pre = re.search(r"VERSION_PRE\s+([\.\w]*)", lines).group(1)
    post = re.search(r"VERSION_POST\s+([\.\w]*)", lines).group(1)
    dev = re.search(r"VERSION_DEV\s+([\.\w]*)", lines).group(1)
    return f"{major}.{minor}.{patch}{pre}{post}{dev}"


def get_env_cmake_args() -> List[str]:
    """Return the list of extra CMake arguments from the environment.

    When called through conda-build (environment variable `CONDA_BUILD` is set), the `CMAKE_INSTALL_<>`
    are filtered out as they
    """
    cmake_args = shlex.split(os.environ.get("CMAKE_ARGS", ""))
    if "CONDA_BUILD" in os.environ:
        install_re = re.compile(r"-D\s*CMAKE_INSTALL.*")
        cmake_args = [a for a in cmake_args if not install_re.search(a)]
    return cmake_args


def get_cmake_install_args() -> List[str]:
    """Return default installation settings."""
    if "CONDA_BUILD" in os.environ:
        return get_cmake_out_package_install_args()
    else:
        return get_cmake_in_package_install_args()


def get_cmake_in_package_install_args() -> List[str]:
    """Return default installation settings for installing libecole in the package."""
    system = platform.system()
    if system == "Linux":
        origin = r"\${ORIGIN}"
    elif system == "Darwin":
        origin = "@loader_path"
    else:
        raise NotImplementedError(f"OS {system} is not supported")
    return [
        "-DBUILD_SHARED_LIBS=ON",
        "-DCMAKE_INSTALL_LIBDIR=lib",
        "-DCMAKE_INSTALL_BINDIR=bin",
        "-DCMAKE_INSTALL_INCLUDEDIR=include",
        "-DECOLE_PY_EXT_INSTALL_LIBDIR='.'",
        "-DECOLE_PY_EXT_INSTALL_RPATH={origin}/lib".format(origin=origin),
    ]


def get_cmake_out_package_install_args() -> List[str]:
    """Return default installation settings for an extrenal libecole installation."""
    return ["-DECOLE_BUILD_LIB=OFF", "-DCMAKE_INSTALL_RPATH_USE_LINK_PATH=ON"]


install_requires = ["numpy>=1.4"]
if (sys.version_info.major == 3) and (sys.version_info.minor <= 6):
    install_requires += ["typing_extensions"]


skbuild.setup(
    name="ecole",
    author="Antoine Prouvost et al.",
    version=get_version(__dir__ / "VERSION"),
    url="https://www.ecole.ai",
    description="Extensible Combinatorial Optimization Learning Environments",
    long_description=get_file(__dir__ / "README.rst"),
    long_description_content_type="text/x-rst",
    license="BSD-3-Clause",
    packages=["ecole"],
    package_dir={"": "python/ecole/src"},
    package_data={"ecole": ["py.typed"]},
    cmake_languages=["CXX"],
<<<<<<< HEAD
    cmake_install_dir="python/ecole/src/ecole",  # Must match package_dir layout
=======
    cmake_minimum_required_version="3.14",
    cmake_install_dir="python/src",
>>>>>>> a4b5b9bf
    # FIXME No way to pass cmake argument to scikit-build through pip (for now)
    # https://github.com/scikit-build/scikit-build/issues/479
    # So we read them from an environment variable
    cmake_args=get_cmake_install_args() + get_env_cmake_args(),
    zip_safe=False,
    python_requires=">=3.6",
    install_requires=install_requires,
)<|MERGE_RESOLUTION|>--- conflicted
+++ resolved
@@ -93,12 +93,8 @@
     package_dir={"": "python/ecole/src"},
     package_data={"ecole": ["py.typed"]},
     cmake_languages=["CXX"],
-<<<<<<< HEAD
     cmake_install_dir="python/ecole/src/ecole",  # Must match package_dir layout
-=======
     cmake_minimum_required_version="3.14",
-    cmake_install_dir="python/src",
->>>>>>> a4b5b9bf
     # FIXME No way to pass cmake argument to scikit-build through pip (for now)
     # https://github.com/scikit-build/scikit-build/issues/479
     # So we read them from an environment variable
